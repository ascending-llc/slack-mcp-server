--- conflicted
+++ resolved
@@ -399,15 +399,9 @@
 	}
 	ch.logger.Debug("Search completed", zap.Int("matches", len(messagesRes.Matches)))
 
-<<<<<<< HEAD
-	messages := ch.convertMessagesFromSearch(messagesRes.Matches, users)
-	if len(messages) > 0 && ((messagesRes.Pagination.PerPage * messagesRes.Pagination.PageCount) < messagesRes.Pagination.TotalCount) {
-		nextCursor := fmt.Sprintf("page:%d", messagesRes.Pagination.PageCount+1)
-=======
 	messages := ch.convertMessagesFromSearch(messagesRes.Matches)
 	if len(messages) > 0 && messagesRes.Pagination.Page < messagesRes.Pagination.PageCount {
 		nextCursor := fmt.Sprintf("page:%d", messagesRes.Pagination.Page+1)
->>>>>>> c42f2d3d
 		messages[len(messages)-1].Cursor = base64.StdEncoding.EncodeToString([]byte(nextCursor))
 	}
 	return marshalMessagesToCSV(messages)
@@ -765,16 +759,6 @@
 func (ch *ConversationsHandler) paramFormatChannel(raw string, channels *provider.ChannelsCache) (string, error) {
 	raw = strings.TrimSpace(raw)
 	if strings.HasPrefix(raw, "#") {
-<<<<<<< HEAD
-		if id, ok := channels.ChannelsInv[raw]; ok {
-			return "#" + channels.Channels[id].Name, nil
-		}
-		return "", fmt.Errorf("channel %q not found", raw)
-	}
-	if strings.HasPrefix(raw, "C") {
-		if chn, ok := channels.Channels[raw]; ok {
-			return "#" + chn.Name, nil
-=======
 		if id, ok := cms.ChannelsInv[raw]; ok {
 			return cms.Channels[id].Name, nil
 		}
@@ -784,7 +768,6 @@
 	if strings.HasPrefix(raw, "C") || strings.HasPrefix(raw, "G") {
 		if chn, ok := cms.Channels[raw]; ok {
 			return chn.Name, nil
->>>>>>> c42f2d3d
 		}
 		return "", fmt.Errorf("channel %q not found", raw)
 	}
